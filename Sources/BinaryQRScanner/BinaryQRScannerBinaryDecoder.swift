import Foundation

extension BinaryQRScanner {
    public class BinaryDecoder {
<<<<<<< HEAD
        public init() {
            // expose
        }
        
=======
>>>>>>> 92f2772b
        public func decodeQRErrorCorrectedBytes(_ errorCorrectedPayload: Data, symbolVersion: Int) -> Data? {
            let binData = Binary(data: errorCorrectedPayload)
            guard let decodedData = decode(binData, symbolVersion: symbolVersion) else {
                return nil
            }

            return decodedData
        }

        private func decode(_ binary: Binary, symbolVersion: Int) -> Data? {
            let numberOfBitsPerCharacter = 8
            var binaryData = binary

            guard let numberOfBitsInLengthFiled = numberOfBitsInLengthFiled(for: symbolVersion) else {
                return nil
            }

            let totalCharacterCount = binaryData.next(bits: numberOfBitsInLengthFiled)
            var bytes: [UInt8] = []
            for _ in .zero..<totalCharacterCount {
                let byte = binaryData.next(bits: numberOfBitsPerCharacter)
                bytes.append(UInt8(byte))
            }

            return Data(bytes)
        }

        private func numberOfBitsInLengthFiled(for symbolVersion: Int) -> Int? {
            guard let symbolType = SymbolType(version: symbolVersion) else {
                return nil
            }

            switch symbolType {
                case .small:
                    return 8
                case .medium:
                    return 16
                case .large:
                    return 16
            }
        }
    }
}

extension BinaryQRScanner.BinaryDecoder {
    private enum SymbolType {
        case small
        case medium
        case large

        init?(
            version: Int
        ) {
            if 1 <= version, version <= 9 {
                self = .small
            } else if 10 <= version, version <= 26 {
                self = .medium
            } else if 27 <= version, version <= 40 {
                self = .large
            } else {
                return nil
            }
        }
    }

    private struct Binary {
        private let bytes: [UInt8]
        private var readingOffset: Int = 4

        init(
            bytes: [UInt8]
        ) {
            self.bytes = bytes
        }

        init(
            data: Data
        ) {
            let bytesLength = data.count
            var bytesArray = [UInt8](repeating: .zero, count: bytesLength)
            (data as NSData).getBytes(&bytesArray, length: bytesLength)
            self.bytes = bytesArray
        }

        private func bit(_ position: Int) -> Int {
            let byteSize = 8
            let bytePosition = position / byteSize
            let bitPosition = 7 - (position % byteSize)
            let byte = self.byte(bytePosition)
            return (byte >> bitPosition) & 0x01
        }

        private func bits(_ range: Range<Int>) -> Int {
            var positions = [Int]()

            for position in range.lowerBound..<range.upperBound {
                positions.append(position)
            }

            return positions.reversed().enumerated().reduce(0) {
                $0 + (bit($1.element) << $1.offset)
            }
        }

        private func bits(_ start: Int, _ length: Int) -> Int {
            return self.bits(start..<(start + length))
        }

        private func byte(_ position: Int) -> Int {
            return Int(self.bytes[position])
        }

        private func bitsWithInternalOffsetAvailable(_ length: Int) -> Bool {
            return (self.bytes.count * 8) >= (self.readingOffset + length)
        }

        mutating func next(bits length: Int) -> Int {
            if self.bitsWithInternalOffsetAvailable(length) {
                let returnValue = self.bits(self.readingOffset, length)
                self.readingOffset = self.readingOffset + length
                return returnValue
            } else {
                fatalError("Couldn't extract Bits.")
            }
        }

        private func bytesWithInternalOffsetAvailable(_ length: Int) -> Bool {
            let availableBits = self.bytes.count * 8
            let requestedBits = readingOffset + (length * 8)
            let possible = availableBits >= requestedBits
            return possible
        }
    }
}<|MERGE_RESOLUTION|>--- conflicted
+++ resolved
@@ -2,13 +2,10 @@
 
 extension BinaryQRScanner {
     public class BinaryDecoder {
-<<<<<<< HEAD
         public init() {
             // expose
         }
-        
-=======
->>>>>>> 92f2772b
+
         public func decodeQRErrorCorrectedBytes(_ errorCorrectedPayload: Data, symbolVersion: Int) -> Data? {
             let binData = Binary(data: errorCorrectedPayload)
             guard let decodedData = decode(binData, symbolVersion: symbolVersion) else {
